#!/usr/bin/python3

# A Python script to generate test data given ELF or PE files including their
# relevant debug info.
#
# This Python script is meant to replace the horrible bash script that is
# currently responsible for doing this.

import subprocess, os, fnmatch, codecs, random, shutil, multiprocessing
from subprocess import Popen, PIPE, STDOUT
from operator import itemgetter
from collections import defaultdict

work_directory="/mnt/storage/functionsimsearch/data"
shutil.rmtree(work_directory)
os.mkdir(work_directory)

def FindELFTrainingFiles():
  """ Returns the list of ELF files that should be used for training. These
  ELF files need to contain objdump-able debug information.

  """
<<<<<<< HEAD
  dirnames_and_masks = [ ('./unrar.5.5.3.builds', 'unrar.x??.O?'), ('./ffmpeg.3.2.9.sos', '*.so') ]
=======
  dirnames_and_masks = [ ('./unrar.5.5.3.builds', 'unrar.x??.O?'),
    ('./ffmpeg.3.2.9.amd64.builds', '*libav*.so') ]
>>>>>>> 46382a14

  filenames = []
  for dirname, mask in dirnames_and_masks:
    filenames = filenames + [
      dirname + "/" + filename for filename in os.listdir(dirname)
      if fnmatch.fnmatch(filename, mask) ]
  return filenames

def FindPETrainingFiles():
  """ Returns the list of PE files that should be used for training. These
  PE files need to have associated text files (with suffix .debugdump) that
  contains the output of dia2dump in the same directory. """
  return [
   "./unrar.5.5.3.builds/VS2015/unrar32/Release/UnRAR.exe",
   "./unrar.5.5.3.builds/VS2015/unrar32/Debug/UnRAR.exe",
   "./unrar.5.5.3.builds/VS2015/unrar64/Release/UnRAR.exe",
   "./unrar.5.5.3.builds/VS2015/unrar64/Debug/UnRAR.exe" ]

def ObtainFunctionSymbols(training_file, file_format):
  if file_format == "ELF":
    return ObtainELFFunctionSymbols(training_file)
  elif file_format == "PE":
    return ObtainPEFunctionSymbols(training_file)

def SaneBase64(input_string):
  """ Because Python3 attempts to win 'most idiotic language ever', encoding a
  simple string as base64 without risking to have strange newlines added is
  difficult. This functions is an insane solution: Call command line
  base64encode instead of dealing with Python. """
  encoded_string = subprocess.run(["base64", "-w0"], stdout=PIPE,
    input=bytes(input_string, encoding="utf-8")).stdout.decode("utf-8")
  return encoded_string

def ObtainELFFunctionSymbols(training_file):
  """ Runs objdump to obtain the symbols in an ELF file and then returns a
  dictionary for this file. """
  result = {}
  symbols = [ line for line in subprocess.check_output(
    [ "objdump", "-t", training_file ] ).decode("utf-8").split("\n")
      if line.find(" F .text") != -1 ]
  syms_and_address = []
  for sym in symbols:
    tokens = sym.split()
    if tokens[2] == 'F':
      address = int(tokens[0], 16)
      sym = SaneBase64(tokens[5])
      result[address] = sym
  return result

def find_nth(haystack, needle, n):
  start = haystack.find(needle)
  while start >= 0 and n > 1:
    start = haystack.find(needle, start+len(needle))
    n -= 1
  return start

def ObtainPEFunctionSymbols(training_file):
  result = {}
  filetype = subprocess.check_output(["file", "-b", training_file]).decode("utf-8")
  if filetype == "PE32+ executable (console) x86-64, for MS Windows\n":
    default_base = 0x140000000
  elif filetype == "PE32 executable (console) Intel 80386, for MS Windows\n":
    default_base = 0x400000
  function_lines = [
    line for line in open(training_file + ".debugdump", "rt").readlines() if
    line.find("Function") != -1 and line.find("static") != -1
    and line.find("crt") == -1 ]
  for line in function_lines:
    symbol = line[ find_nth(line, ", ", 3) + 2 :]
    address = int(line.split("[")[1].split("]")[0], 16) + default_base
    # We still need to stem and encode the symbol.
    stemmed_symbol = subprocess.run(["../bin/stemsymbol"], stdout=PIPE,
      input=bytes(symbol, encoding="utf-8")).stdout
    if len(stemmed_symbol) > 0:
      result[address] = SaneBase64(stemmed_symbol.decode("utf-8"))
  return result

def ObtainDisassembledFunctions(training_file_id):
  """ Returns a sorted list with the functions that the disassembler found.
  """
  inputdata = open( work_directory + "/" + "functions_%s.txt" % training_file_id,
    "rt" ).readlines()
  data = [ int(line.split()[0].split(":")[1], 16) for line in inputdata ]
  data.sort()
  return data

def RunFunctionFingerprints(argument_tuple):
  """ Run the bin/functionfingerprints utility to generate features from the
  disassembly and write the output to a file named after the file id. """
  training_file = argument_tuple[0]
  file_id = argument_tuple[1]
  file_format = argument_tuple[2]
<<<<<<< HEAD
 
=======

  fingerprints = subprocess.check_output(
    [ "../bin/functionfingerprints", "--format=%s" % file_format,
      "--input=%s" % training_file, "--minimum_function_size=5",
      "--verbose=true" ])
>>>>>>> 46382a14
  write_fingerprints = open(
    work_directory + "/" + "functions_%s.txt" % file_id, "wt")
 
  fingerprints = subprocess.check_call(
    [ "../bin/functionfingerprints", "--format=%s" % file_format,
      "--input=%s" % training_file, "--minimum_function_size=5",
      "--verbose=true" ], stdout = write_fingerprints)
  write_fingerprints.close()
  print("Done.")

def ProcessTrainingFiles(training_files, file_format):
  # Begin by launching a pool of parallel processes to call
  # RunFunctionFingerprints.
  argument_tuples = []
  for training_file in training_files:
    sha256sum = subprocess.check_output(["sha256sum", training_file]).split()[0]
    file_id = sha256sum[0:16].decode("utf-8")
    argument_tuples.append((training_file, file_id, file_format))
  pool = multiprocessing.Pool(32)
  pool.map(RunFunctionFingerprints, argument_tuples)

  for training_file in training_files:
    sha256sum = subprocess.check_output(["sha256sum", training_file]).split()[0]
    file_id = sha256sum[0:16].decode("utf-8")
    # Run objdump
    objdump_symbols = ObtainFunctionSymbols(training_file, file_format)
    # Get the functions that our disassembly could find.
    disassembled_functions = ObtainDisassembledFunctions(file_id)
    # Write the symbols for the functions that the disassembly found.
    output_file = open( work_directory + "/" +
      "extracted_symbols_%s.txt" % file_id, "wt" )
    symbols_to_write = []
    for function_address in disassembled_functions:
      if function_address in objdump_symbols:
        symbols_to_write.append((function_address,
          objdump_symbols[function_address]))
    symbols_to_write.sort(key=lambda a: a[1].lower())
    # symbols_to_write contains only those functions that are both in the dis-
    # assembly and that we have symbols for.
    for address, symbol in symbols_to_write:
      output_string = "%s %s %16.16lx %s false\n" % (file_id, training_file,
        address, symbol)
      output_file.write(output_string)
    output_file.close()

def BuildSymbolToFileAddressMapping():
  """
  Constructs a map of symbol-string -> [ (file_id, address), ... ] so that each
  symbol is associated with all the files and addresses where it occurs.
  """
  result = defaultdict(list)
  # Iterate over all the extracted_symbols_*.txt files.
  for filename in os.listdir(work_directory):
    if fnmatch.fnmatch(filename, "extracted_symbols_*.txt"):
      contents = open( work_directory + "/" + filename, "rt" ).readlines()
      for line in contents:
        file_id, filename, address, symbol, vuln = line.split()
        result[symbol].append((file_id, address))
  return result

def SplitPercentageOfSymbolToFileAddressMapping( symbol_dict, percentage ):
  """
  Split the dictionary into two randomly chosen sub-dictionaries of a given
  percentage.
  """
  result_validation = defaultdict(list)
  result_training = defaultdict(list)
  # Initialize the RNG to a seed to allow reproducible behavior.
  rng = random.seed(a=0xDEADBEEF)
  for key, value in symbol_dict.items():
    random_value = random.uniform(0.0, 1.0)
    if random_value < percentage:
      result_validation[key] = value
    else:
      result_training[key] = value
  return (result_validation, result_training)

def WriteAttractAndRepulseFromMap( input_map, output_directory,
  number_of_pairs=1000 ):
  """
  Writes repulse.txt and attract.txt into output_directory. Each file will
  contain number_of_pairs many pairs.
  """
  # Construct a set of things that should be the same.
  attraction_set = set()
  symbols_as_list = list(input_map.keys())
  while len(attraction_set) != number_of_pairs:
    symbol = random.choice( symbols_as_list )
    while len( input_map[symbol] ) == 1:
      symbol = random.choice( symbols_as_list )
    element_one = random.choice( input_map[symbol] )
    element_two = element_one
    while element_one == element_two:
      element_two = random.choice( input_map[symbol] )
    ordered_pair = tuple(sorted([element_one, element_two]))
    attraction_set.add(ordered_pair)
  # Construct a set of things that should not be the same.
  repulsion_set = set()
  while len(repulsion_set) != number_of_pairs:
    symbol_one = random.choice( symbols_as_list )
    symbol_two = symbol_one
    while symbol_one == symbol_two:
      symbol_two = random.choice( symbols_as_list )
    element_one = random.choice( input_map[symbol_one] )
    element_two = random.choice( input_map[symbol_two] )
    ordered_pair = tuple(sorted([element_one, element_two]))
    repulsion_set.add(ordered_pair)
  # Write the files.
  WritePairsFile( attraction_set, output_directory + "/attract.txt" )
  WritePairsFile( repulsion_set, output_directory + "/repulse.txt" )

def WritePairsFile( set_of_pairs, output_name ):
  """
  Take a set of pairs ((file_idA, addressA), (file_idB, addressB)) and write them
  into a file as:
    file_idA:addressA file_idB:addressB
  """
  result = open(output_name, "wt")
  for pair in set_of_pairs:
    result.write("%s:%s %s:%s\n" % (pair[0][0], pair[0][1], pair[1][0],
      pair[0][0]))
  result.close()

def WriteFunctionsTxt( output_directory ):
  """
  Simply copy all the contents of all the functions_*.txt files into the output
  directory.
  """
  output_file = open( output_directory + "/functions.txt", "wt" )
  for filename in os.listdir(work_directory):
    if fnmatch.fnmatch(filename, "functions_????????????????.txt"):
      data = open(work_directory + "/" + filename, "rt").read()
      output_file.write(data)
  output_file.close()

print("Processing ELF training files to extract features...")
ProcessTrainingFiles(FindELFTrainingFiles(), "ELF")
print("Processing PE training files to extract features...")
ProcessTrainingFiles(FindPETrainingFiles(), "PE")

# We now have the extracted symbols in a set of files called
# "extracted_symbols_*.txt"

# Get a map that maps every symbol to the files in which it occurs.
print("Loading all extracted symbols and grouping them...")
symbol_to_files_and_names = BuildSymbolToFileAddressMapping()

# Split off 10% of the symbols into a control map.
print("Splitting into validation set and training set...")
validation_map, training_map = SplitPercentageOfSymbolToFileAddressMapping(
  symbol_to_files_and_names, 0.20)

os.mkdir(work_directory + "/training_data")
os.mkdir(work_directory + "/validation_data")

# Write the training set.
print("Writing training attract.txt and repulse.txt...")
WriteAttractAndRepulseFromMap( training_map, work_directory + "/training_data",
  number_of_pairs=3000)

# Write the validation set.
print("Writing validation attract.txt and repulse.txt...")
WriteAttractAndRepulseFromMap( validation_map, work_directory +
  "/validation_data", number_of_pairs=500 )

# Write functions.txt into both directories.
print("Writing the function.txt files...")
WriteFunctionsTxt( work_directory + "/training_data" )
WriteFunctionsTxt( work_directory + "/validation_data" )

print("Done, ready to run training.")

<|MERGE_RESOLUTION|>--- conflicted
+++ resolved
@@ -20,12 +20,8 @@
   ELF files need to contain objdump-able debug information.
 
   """
-<<<<<<< HEAD
-  dirnames_and_masks = [ ('./unrar.5.5.3.builds', 'unrar.x??.O?'), ('./ffmpeg.3.2.9.sos', '*.so') ]
-=======
   dirnames_and_masks = [ ('./unrar.5.5.3.builds', 'unrar.x??.O?'),
     ('./ffmpeg.3.2.9.amd64.builds', '*libav*.so') ]
->>>>>>> 46382a14
 
   filenames = []
   for dirname, mask in dirnames_and_masks:
@@ -118,15 +114,7 @@
   training_file = argument_tuple[0]
   file_id = argument_tuple[1]
   file_format = argument_tuple[2]
-<<<<<<< HEAD
  
-=======
-
-  fingerprints = subprocess.check_output(
-    [ "../bin/functionfingerprints", "--format=%s" % file_format,
-      "--input=%s" % training_file, "--minimum_function_size=5",
-      "--verbose=true" ])
->>>>>>> 46382a14
   write_fingerprints = open(
     work_directory + "/" + "functions_%s.txt" % file_id, "wt")
  
