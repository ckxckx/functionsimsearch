#!/usr/bin/python3
"""
  A small python3 script to plot a t-SNE visualization of functions and
  their distances.

  Takes as input two text files:
    ./plot_function_groups.py [symbols.txt] [db_dump.txt] [output html]

  The symbols.txt text file should be in the same format that is generated
  by the ./generate_training_data.py and contain symbols for all functions
  that should be plotted.

  The db_dump.txt textfile should be in the format obtained from the
  ./bin/dumpfunctionindex command -- e.g. a 5-column text file with the
  first column zero, the 2nd and 3rd the SimHash, and the last two columns
  the file ID and address.

  The output is written into an HTML file which then uses d3.js to visualize
  the t-SNE plot (d3 seemed a better choice than the various python plotting
  libraries which are usually less interactive).
"""
import numpy, string, pandas, sys, base64, json
from sklearn.manifold import TSNE
from collections import defaultdict
import functionsimsearchutil

<<<<<<< HEAD
def hash_distance(v1, v2):
  """
  Most likely the most inefficient code to calculate hamming distance ever.
  """
  result = v1 ^ v2
  return float(bin(result).count('1'))

def distance_matrix(list_of_hashes):
  result = numpy.array(
    [[ hash_distance(x[0],y[0]) for x in list_of_hashes ] for y in list_of_hashes ])
  return result

=======
>>>>>>> 9fa90ed0
def filter_inputs(inputlist, minimum_members, number_of_families):
  """
    Removes functions that have fewer than minimum_members different hashes,
    and returns a subset (number_of_families) different ones.
  """
  temp = defaultdict(list)
  for i in inputlist:
    temp[i[1]].append((i[0], i[2]))
  result = []
  # Remove all functions with insufficient number of variants.
  keys = [k for k in temp.keys()]
  for sym in keys:
    if len(temp[sym]) < minimum_members:
      del temp[sym]
  # Now choose a random subset of functions that remain.
  keys = [k for k in temp.keys()]
  keys.sort() # Necessary because of Python key order being nondeterministic.
  # Deterministic seed for reproducibility.
  numpy.random.seed(0)
  subset = numpy.random.choice(keys, number_of_families, replace=False)
  for key in subset:
    result.extend([(simhash[0], key, simhash[1]) for simhash in temp[key]])
  return result

inputs = functionsimsearchutil.read_inputs(sys.argv[1], sys.argv[2])
print("[!] Loaded %d functions." % len(inputs))
print("[!] Removing functions with fewer than 4 datapoints")
inputs = filter_inputs(inputs, 5, 10)
print("[!] %d total datapoints remain." % len(inputs))

labels = [ i[1] for i in inputs ]
distance_matrix = functionsimsearchutil.distance_matrix(inputs)

print("[!] Calculated distance matric, starting t-SNE.")
embedding = TSNE(n_components = 2, metric = "precomputed", random_state=0xDEADBEEF)
tsne_results = embedding.fit_transform(distance_matrix)
print("[!] Writing HTML file.")

template = open("./scatterplot_template.html", "r").read()

json_array = []
for index in range(len(inputs)):
  x = float(tsne_results[index][0])
  y = float(tsne_results[index][1])
  function_name = inputs[index][1].decode('utf-8')
  file_name = inputs[index][2]
  json_array.append({ 'x' : x, 'y' : y, 'function_name' : function_name, 'file_name' : file_name })
json_string = json.dumps(json_array)

output = template.replace("<!-- %%SCATTER_DATA%% -->", json_string)
outfile = open(sys.argv[3], "wt")
outfile.write(output)





<|MERGE_RESOLUTION|>--- conflicted
+++ resolved
@@ -24,21 +24,6 @@
 from collections import defaultdict
 import functionsimsearchutil
 
-<<<<<<< HEAD
-def hash_distance(v1, v2):
-  """
-  Most likely the most inefficient code to calculate hamming distance ever.
-  """
-  result = v1 ^ v2
-  return float(bin(result).count('1'))
-
-def distance_matrix(list_of_hashes):
-  result = numpy.array(
-    [[ hash_distance(x[0],y[0]) for x in list_of_hashes ] for y in list_of_hashes ])
-  return result
-
-=======
->>>>>>> 9fa90ed0
 def filter_inputs(inputlist, minimum_members, number_of_families):
   """
     Removes functions that have fewer than minimum_members different hashes,
