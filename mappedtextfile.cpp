--- conflicted
+++ resolved
@@ -1,6 +1,3 @@
-<<<<<<< HEAD
-#include "buffertokeniterator.hpp"
-=======
 // Copyright 2017 Google Inc. All Rights Reserved.
 //
 // Licensed under the Apache License, Version 2.0 (the "License");
@@ -15,7 +12,7 @@
 // See the License for the specific language governing permissions and
 // limitations under the License.
 
->>>>>>> 715875ee
+#include "buffertokeniterator.hpp"
 #include "mappedtextfile.hpp"
 
 MappedTextFile::MappedTextFile(const std::string& inputfile) :
@@ -34,4 +31,4 @@
   const char* line_begin, *line_end;
   line.Get(&line_begin, &line_end);
   return BufferTokenIterator(line_begin, line_end, ' ');
-}
+}